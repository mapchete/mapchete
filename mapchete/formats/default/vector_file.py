--- conflicted
+++ resolved
@@ -195,15 +195,11 @@
         checked = "checked" if validity_check else "not_checked"
         if checked not in self._cache:
             self._cache[checked] = list(
-<<<<<<< HEAD
-                read_vector_window(self.path, self.tile, validity_check=validity_check)
-=======
                 read_vector_window(
                     self.vector_file.path,
                     self.tile,
                     validity_check=validity_check,
                     clip_to_crs_bounds=clip_to_crs_bounds,
                 )
->>>>>>> 3a18dc51
             )
         return self._cache[checked]