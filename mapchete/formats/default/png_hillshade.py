--- conflicted
+++ resolved
@@ -225,12 +225,7 @@
                     out_profile=self.profile(out_tile),
                     out_tile=out_tile,
                     out_path=out_path,
-<<<<<<< HEAD
-                    bucket_resource=bucket_resource,
                 )
 
     def open(self, *args, **kwargs):  # pragma: no cover
-        raise NotImplementedError()
-=======
-                )
->>>>>>> 12e942b2
+        raise NotImplementedError()