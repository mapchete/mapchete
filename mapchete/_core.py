"""Main module managing processes."""

import json
import logging
import multiprocessing
import numpy as np
import os
import threading
import warnings

from cachetools import LRUCache

from mapchete._processing import (
    ProcessInfo,
    _preprocess,
    _run_area,
    _run_on_single_tile,
    compute,
    task_batches,
)
from mapchete._tasks import TileTask
from mapchete._timer import Timer
from mapchete.config import MULTIPROCESSING_DEFAULT_START_METHOD, MapcheteConfig
from mapchete.errors import MapcheteNodataTile, ReprojectionFailed
from mapchete.formats import read_output_metadata
from mapchete.io import MPath, fs_from_path, tiles_exist
from mapchete.stac import update_tile_directory_stac_item
from mapchete.tile import count_tiles
from mapchete.validate import validate_tile, validate_zooms

logger = logging.getLogger(__name__)


def open(some_input, with_cache=False, fs=None, fs_kwargs=None, **kwargs):
    """
    Open a Mapchete process.

    Parameters
    ----------
    some_input : MapcheteConfig object, config dict, path to mapchete file or path to
        TileDirectory
        Mapchete process configuration
    mode : string
        * ``memory``: Generate process output on demand without reading
          pre-existing data or writing new data.
        * ``readonly``: Just read data without processing new data.
        * ``continue``: (default) Don't overwrite existing output.
        * ``overwrite``: Overwrite existing output.
    zoom : list or integer
        process zoom level or a pair of minimum and maximum zoom level
    bounds : tuple
        left, bottom, right, top process boundaries in output pyramid
    single_input_file : string
        single input file if supported by process
    with_cache : bool
        process output data cached in memory
    fs : fsspec FileSystem
        Any FileSystem object for the mapchete output.
    fs_kwargs : dict
        Special configuration parameters if FileSystem object has to be created.

    Returns
    -------
    Mapchete
        a Mapchete process object
    """
    # convert to MPath object if possible
    if isinstance(some_input, str):
        some_input = MPath.from_inp(some_input)
    # for TileDirectory inputs
    if isinstance(some_input, MPath) and some_input.suffix == "":
        logger.debug("assuming TileDirectory")
        metadata_json = MPath.from_inp(some_input).joinpath("metadata.json")
        fs_kwargs = fs_kwargs or {}
        fs = fs or fs_from_path(metadata_json, **fs_kwargs)
        logger.debug("read metadata.json")
        metadata = read_output_metadata(metadata_json, fs=fs)
        config = dict(
            process=None,
            input=None,
            pyramid=metadata["pyramid"].to_dict(),
            output=dict(
                {
                    k: v
                    for k, v in metadata["driver"].items()
                    if k not in ["delimiters", "mode"]
                },
                path=some_input,
                fs=fs,
                fs_kwargs=fs_kwargs,
                **kwargs,
            ),
            config_dir=os.getcwd(),
            zoom_levels=kwargs.get("zoom"),
        )
        kwargs.update(mode="readonly")
        return Mapchete(MapcheteConfig(config, **kwargs))
    # for dicts, .mapchete file paths or MpacheteConfig objects
    elif (
        isinstance(some_input, dict)
        or isinstance(some_input, MPath)
        and some_input.suffix == ".mapchete"
        or isinstance(some_input, MapcheteConfig)
    ):
        return Mapchete(MapcheteConfig(some_input, **kwargs), with_cache=with_cache)
    else:  # pragma: no cover
        raise TypeError(
            "can only open input in form of a mapchete file path, a TileDirectory path, "
            f"a dictionary or a MapcheteConfig object, not {type(some_input)}"
        )


class Mapchete(object):
    """
    Main entry point to every processing job.

    From here, the process tiles can be determined and executed.

    Parameters
    ----------
    config : MapcheteConfig
        Mapchete process configuration
    with_cache : bool
        cache processed output data in memory (default: False)

    Attributes
    ----------
    config : MapcheteConfig
        Mapchete process configuration
    with_cache : bool
        process output data cached in memory
    """

    def __init__(self, config, with_cache=False):
        """
        Initialize Mapchete processing endpoint.

        Parameters
        ----------
        config : MapcheteConfig
            Mapchete process configuration
        with_cache : bool
            cache processed output data in memory (default: False)
        """
        logger.info("initialize process")
        if not isinstance(config, MapcheteConfig):
            raise TypeError("config must be MapcheteConfig object")
        self.config = config
        self.with_cache = True if self.config.mode == "memory" else with_cache
        if self.with_cache:
            self.process_tile_cache = LRUCache(maxsize=512)
            self.current_processes = {}
            self.process_lock = threading.Lock()
        self._count_tiles_cache = {}

    def get_process_tiles(self, zoom=None, batch_by=None):
        """
        Yield process tiles.

        Tiles intersecting with the input data bounding boxes as well as
        process bounds, if provided, are considered process tiles. This is to
        avoid iterating through empty tiles.

        Parameters
        ----------
        zoom : integer
            zoom level process tiles should be returned from; if none is given,
            return all process tiles
        batch_by : str
            if not None, tiles can be yielded in batches either by "row" or "column".

        yields
        ------
        BufferedTile objects
        """
        logger.debug("get process tiles...")
        if zoom or zoom == 0:
            for tile in self.config.process_pyramid.tiles_from_geom(
                self.config.area_at_zoom(zoom),
                zoom=zoom,
                batch_by=batch_by,
                exact=True,
            ):
                yield tile
        else:
            for i in self.config.zoom_levels.descending():
                for tile in self.config.process_pyramid.tiles_from_geom(
                    self.config.area_at_zoom(i), zoom=i, batch_by=batch_by, exact=True
                ):
                    yield tile

    def skip_tiles(self, tiles=None, tiles_batches=None):
        """
        Quickly determine whether tiles can be skipped for processing.

        The skip value is True if process mode is 'continue' and process output already
        exists. In all other cases, skip is False.

        Parameters
        ----------
        tiles : list of process tiles

        Yields
        ------
        tuples : (tile, skip)
        """
        logger.debug("determine which tiles to skip...")
        # only check for existing output in "continue" mode
        if self.config.mode == "continue":
            yield from tiles_exist(
                config=self.config,
                process_tiles=tiles,
                process_tiles_batches=tiles_batches,
            )
        # otherwise don't skip tiles
        else:
            if tiles_batches:
                for batch in tiles_batches:
                    for tile in batch:
                        yield (tile, False)
            else:
                for tile in tiles:
                    yield (tile, False)

    def task_batches(self, zoom=None, tile=None, skip_output_check=False, **kwargs):
        """
        Generate task batches from preprocessing tasks and tile tasks.
        """
        yield from task_batches(
            self, zoom=zoom, tile=tile, skip_output_check=skip_output_check, **kwargs
        )

    def compute(self, **kwargs):
        """Compute preprocessing tasks and tile tasks in one go."""
        yield from compute(self, **kwargs)

    def batch_preprocessor(
        self,
        dask_scheduler=None,
        dask_max_submitted_tasks=500,
        dask_chunksize=100,
        workers=None,
        executor=None,
    ):
        """
        Run all required preprocessing steps and yield over results.

        The task count can be determined by self.config.preprocessing_tasks_count().

        Parameters
        ----------

        dask_schedulter : str
            URL to a dask scheduler if distributed execution is desired
        dask_max_submitted_tasks : int
            Make sure that not more tasks are submitted to dask scheduler at once. (default: 500)
        dask_chunksize : int
            Number of tasks submitted to the scheduler at once. (default: 100)
        workers : int
            number of workers to be used for local processing
        executor : mapchete.Executor
            optional executor class to be used for processing

        """
        # process everything using executor and yield from results
        yield from _preprocess(
            self.config.preprocessing_tasks(),
            process=self,
            dask_scheduler=dask_scheduler,
            dask_max_submitted_tasks=dask_max_submitted_tasks,
            dask_chunksize=dask_chunksize,
            workers=workers,
            executor=executor,
        )

    def batch_preprocess(
        self,
        dask_scheduler=None,
        dask_max_submitted_tasks=500,
        dask_chunksize=100,
        workers=None,
        executor=None,
    ):
        """
        Run all required preprocessing steps.

        Parameters
        ----------

        dask_schedulter : str
            URL to a dask scheduler if distributed execution is desired
        dask_max_submitted_tasks : int
            Make sure that not more tasks are submitted to dask scheduler at once. (default: 500)
        dask_chunksize : int
            Number of tasks submitted to the scheduler at once. (default: 100)
        workers : int
            number of workers to be used for local processing
        executor : mapchete.Executor
            optional executor class to be used for processing
        """
        list(
            self.batch_preprocessor(
                dask_scheduler=dask_scheduler,
                dask_max_submitted_tasks=dask_max_submitted_tasks,
                dask_chunksize=dask_chunksize,
                workers=workers,
                executor=executor,
            )
        )

    def batch_process(
        self,
        zoom=None,
        tile=None,
        dask_scheduler=None,
        dask_max_submitted_tasks=500,
        dask_chunksize=100,
        multi=None,
        workers=None,
        multiprocessing_module=None,
        multiprocessing_start_method=MULTIPROCESSING_DEFAULT_START_METHOD,
        skip_output_check=False,
        executor=None,
    ):
        """
        Process a large batch of tiles.

        Parameters
        ----------
        process : MapcheteProcess
            process to be run
        zoom : list or int
            either single zoom level or list of minimum and maximum zoom level;
            None processes all (default: None)
        tile : tuple
            zoom, row and column of tile to be processed (cannot be used with
            zoom)
        workers : int
            number of workers (default: number of CPU cores)
        dask_schedulter : str
            URL to a dask scheduler if distributed execution is desired
        dask_max_submitted_tasks : int
            Make sure that not more tasks are submitted to dask scheduler at once. (default: 500)
        dask_chunksize : int
            Number of tasks submitted to the scheduler at once. (default: 100)
        multiprocessing_module : module
            either Python's standard 'multiprocessing' or Celery's 'billiard' module
            (default: multiprocessing)
        multiprocessing_start_method : str
            "fork", "forkserver" or "spawn"
            (default: "spawn")
        skip_output_check : bool
            skip checking whether process tiles already have existing output before
            starting to process;
        executor : mapchete.Executor
            optional executor class to be used for processing
        """
        list(
            self.batch_processor(
                zoom=zoom,
                tile=tile,
                dask_scheduler=dask_scheduler,
                dask_max_submitted_tasks=dask_max_submitted_tasks,
                dask_chunksize=dask_chunksize,
                workers=workers,
                multi=multi,
                multiprocessing_module=multiprocessing_module,
                multiprocessing_start_method=multiprocessing_start_method,
                skip_output_check=skip_output_check,
                executor=executor,
            )
        )

    def batch_processor(
        self,
        zoom=None,
        tile=None,
        dask_scheduler=None,
        dask_max_submitted_tasks=500,
        dask_chunksize=100,
        multi=None,
        workers=None,
        multiprocessing_module=None,
        multiprocessing_start_method=MULTIPROCESSING_DEFAULT_START_METHOD,
        skip_output_check=False,
        executor=None,
    ):
        """
        Process a large batch of tiles and yield report messages per tile.

        Parameters
        ----------
        zoom : list or int
            either single zoom level or list of minimum and maximum zoom level;
            None processes all (default: None)
        tile : tuple
            zoom, row and column of tile to be processed (cannot be used with
            zoom)
        dask_schedulter : str
            URL to a dask scheduler if distributed execution is desired
        dask_max_submitted_tasks : int
            Make sure that not more tasks are submitted to dask scheduler at once. (default: 500)
        dask_chunksize : int
            Number of tasks submitted to the scheduler at once. (default: 100)
        multi : int
            number of workers (default: number of CPU cores)
        multiprocessing_module : module
            either Python's standard 'multiprocessing' or Celery's 'billiard' module
            (default: multiprocessing)
        multiprocessing_start_method : str
            "fork", "forkserver" or "spawn"
            (default: "spawn")
        skip_output_check : bool
            skip checking whether process tiles already have existing output before
            starting to process;
        executor : mapchete.Executor
            optional executor class to be used for processing
        """
        if multi is not None:  # pragma: no cover
            warnings.warn(
                DeprecationWarning(
                    "the 'multi' keyword is deprecated and should be called 'workers'"
                )
            )
            workers = workers or multi

        if zoom and tile:
            raise ValueError("use either zoom or tile")

        # run single tile
        if tile:
            yield _run_on_single_tile(
                executor=executor,
                dask_scheduler=dask_scheduler,
                process=self,
                tile=self.config.process_pyramid.tile(*tuple(tile)),
            ).result()
        # run area
        else:
            for future in _run_area(
                process=self,
                zoom_levels=_get_zoom_level(zoom, self),
                dask_scheduler=dask_scheduler,
                dask_max_submitted_tasks=dask_max_submitted_tasks,
                dask_chunksize=dask_chunksize,
                workers=workers or multiprocessing.cpu_count(),
                multiprocessing_module=multiprocessing_module or multiprocessing,
                multiprocessing_start_method=multiprocessing_start_method,
                skip_output_check=skip_output_check,
                executor=executor,
            ):
                yield future.result()

    def count_tasks(self, minzoom=None, maxzoom=None, init_zoom=0):
        """
        Count all preprocessing tasks and tiles at given zoom levels.

        Parameters
        ----------
        minzoom : int
            limits minimum process zoom
        maxzoom : int
            limits maximum process zoom
        init_zoom : int
            initial zoom level used for tile count algorithm

        Returns
        -------
        number of tasks
        """
        return self.config.preprocessing_tasks_count() + self.count_tiles(
            minzoom=minzoom, maxzoom=maxzoom, init_zoom=0
        )

    def count_tiles(self, minzoom=None, maxzoom=None, init_zoom=0):
        """
        Count number of tiles intersecting with process area at given zoom levels.

        Parameters
        ----------
        minzoom : int
            limits minimum process zoom
        maxzoom : int
            limits maximum process zoom
        init_zoom : int
            initial zoom level used for tile count algorithm

        Returns
        -------
        number of tiles
        """
        minzoom = self.config.init_zoom_levels.min if minzoom is None else minzoom
        maxzoom = self.config.init_zoom_levels.max if maxzoom is None else maxzoom
        if (minzoom, maxzoom) not in self._count_tiles_cache:
            logger.debug("counting tiles...")
            with Timer() as t:
                self._count_tiles_cache[(minzoom, maxzoom)] = count_tiles(
                    self.config.area_at_zoom(),
                    self.config.process_pyramid,
                    minzoom,
                    maxzoom,
                    init_zoom=init_zoom,
                )
            logger.debug("tiles counted in %s", t)
        return self._count_tiles_cache[(minzoom, maxzoom)]

    def execute(self, process_tile, raise_nodata=False):
        """
        Run Mapchete process on a tile.

        Execute, write and return data.

        Parameters
        ----------
        process_tile : Tile or tile index tuple
            Member of the process tile pyramid (not necessarily the output
            pyramid, if output has a different metatiling setting)

        Returns
        -------
        data : NumPy array or features
            process output
        """
        process_tile = validate_tile(process_tile, self.config.process_pyramid)
        self.batch_preprocess()
        try:
            return self.config.output.streamline_output(
                TileTask(tile=process_tile, config=self.config).execute()
            )
        except MapcheteNodataTile:
            if raise_nodata:  # pragma: no cover
                raise
            return self.config.output.empty(process_tile)

    def read(self, output_tile):
        """
        Read from written process output.

        Parameters
        ----------
        output_tile : BufferedTile or tile index tuple
            Member of the output tile pyramid (not necessarily the process
            pyramid, if output has a different metatiling setting)

        Returns
        -------
        data : NumPy array or features
            process output
        """
        output_tile = validate_tile(output_tile, self.config.output_pyramid)
        if self.config.mode not in ["readonly", "continue", "overwrite"]:
            raise ValueError("process mode must be readonly, continue or overwrite")
        return self.config.output.read(output_tile)

    def write(self, process_tile, data):
        """
        Write data into output format.

        Parameters
        ----------
        process_tile : BufferedTile or tile index tuple
            process tile
        data : NumPy array or features
            data to be written
        """
        process_tile = validate_tile(process_tile, self.config.process_pyramid)
        if self.config.mode not in ["continue", "overwrite"]:
            raise ValueError("cannot write output in current process mode")

        if self.config.mode == "continue" and (
            self.config.output.tiles_exist(process_tile)
        ):
            message = "output exists, not overwritten"
            logger.debug((process_tile.id, message))
            return ProcessInfo(
                tile=process_tile,
                processed=False,
                process_msg=None,
                written=False,
                write_msg=message,
            )
        elif data is None:
            message = "output empty, nothing written"
            logger.debug((process_tile.id, message))
            return ProcessInfo(
                tile=process_tile,
                processed=False,
                process_msg=None,
                written=False,
                write_msg=message,
            )
        else:
            with Timer() as t:
                self.config.output.write(process_tile=process_tile, data=data)
            message = "output written in %s" % t
            logger.debug((process_tile.id, message))
            return ProcessInfo(
                tile=process_tile,
                processed=False,
                process_msg=None,
                written=True,
                write_msg=message,
            )

    def get_raw_output(self, tile, _baselevel_readonly=False):
        """
        Get output raw data.

        This function won't work with multiprocessing, as it uses the
        ``threading.Lock()`` class.

        Parameters
        ----------
        tile : tuple, Tile or BufferedTile
            If a tile index is given, a tile from the output pyramid will be
            assumed. Tile cannot be bigger than process tile!

        Returns
        -------
        data : NumPy array or features
            process output
        """
        tile = validate_tile(tile, self.config.output_pyramid)
        tile = (
            self.config.baselevels["tile_pyramid"].tile(*tile.id)
            if _baselevel_readonly
            else tile
        )

        # Return empty data if zoom level is outside of process zoom levels.
        if tile.zoom not in self.config.zoom_levels:
            return self.config.output.empty(tile)

        # TODO implement reprojection
        if tile.crs != self.config.process_pyramid.crs:
            raise NotImplementedError(
                "reprojection between processes not yet implemented"
            )

        if self.config.mode == "memory":
            # Determine affected process Tile and check whether it is already
            # cached.
            process_tile = self.config.process_pyramid.intersecting(tile)[0]
            return self._extract(
                in_tile=process_tile,
                in_data=self._execute_using_cache(process_tile),
                out_tile=tile,
            )

        # TODO: cases where tile intersects with multiple process tiles
        process_tile = self.config.process_pyramid.intersecting(tile)[0]

        # get output_tiles that intersect with current tile
        if tile.pixelbuffer > self.config.output.pixelbuffer:
            output_tiles = list(
                self.config.output_pyramid.tiles_from_bounds(tile.bounds, tile.zoom)
            )
        else:
            output_tiles = self.config.output_pyramid.intersecting(tile)

        if self.config.mode == "readonly" or _baselevel_readonly:
            if self.config.output.tiles_exist(process_tile):
                return self._read_existing_output(tile, output_tiles)
            else:
                return self.config.output.empty(tile)
        elif self.config.mode == "continue" and not _baselevel_readonly:
            if self.config.output.tiles_exist(process_tile):
                return self._read_existing_output(tile, output_tiles)
            else:
                return self._process_and_overwrite_output(tile, process_tile)
        elif self.config.mode == "overwrite" and not _baselevel_readonly:
            return self._process_and_overwrite_output(tile, process_tile)

    def write_stac(self, indent=4):
        """
        Create or update existing STAC JSON file.

        On TileDirectory outputs, the tiled-assets are updated regarding
        zoom levels and bounds.
        """
        try:
            import pystac
        except ImportError:  # pragma: no cover
            logger.warning("install extra mapchete[stac] to write STAC item files")
            return

        if not self.config.output.use_stac or self.config.mode in [
            "readonly",
            "memory",
        ]:
            return
        # read existing STAC file
        try:
            with self.config.output.stac_path.open("r") as src:
                item = pystac.read_dict(json.loads(src.read()))
        except FileNotFoundError:
            item = None
        try:
            item = update_tile_directory_stac_item(
                item=item,
                item_path=str(self.config.output.stac_path),
                item_id=self.config.output.stac_item_id,
                zoom_levels=self.config.init_zoom_levels,
                bounds=self.config.effective_bounds,
                item_metadata=self.config.output.stac_item_metadata,
                tile_pyramid=self.config.output_pyramid,
                bands_type=self.config.output.stac_asset_type,
            )
            logger.debug("write STAC item JSON to %s", self.config.output.stac_path)
            self.config.output.stac_path.parent.makedirs()
            with self.config.output.stac_path.open("w") as dst:
                dst.write(json.dumps(item.to_dict(), indent=indent))
        except ReprojectionFailed:
            logger.warning(
                "cannot create STAC item because footprint cannot be reprojected into EPSG:4326"
            )
        except Exception as exc:  # pragma: no cover
            logger.warning("cannot create or update STAC item: %s", str(exc))

    def minimum_worker_memory_usage(self):
        if self.config.output.data_type == "raster" and hasattr(
            self.config.output, "profile"
        ):
            count = self.config.output.profile().get("count")
            tile_size = self.config.process_pyramid.tile_size
            itemsize = np.dtype(self.config.output.profile().get("dtype")).itemsize
            mem_usage_bytes = count * tile_size * tile_size * itemsize
            return mem_usage_bytes
        raise ValueError(
            f"cannot estimate minimum memory usage for output {self.config.output}"
        )

    def _process_and_overwrite_output(self, tile, process_tile):
        if self.with_cache:
            output = self._execute_using_cache(process_tile)
        else:
            output = self.execute(process_tile)

        self.write(process_tile, output)
        return self._extract(in_tile=process_tile, in_data=output, out_tile=tile)

    def _read_existing_output(self, tile, output_tiles):
        return self.config.output.extract_subset(
            input_data_tiles=[
                (output_tile, self.read(output_tile)) for output_tile in output_tiles
            ],
            out_tile=tile,
        )

    def _execute_using_cache(self, process_tile):
        # Extract Tile subset from process Tile and return.
        try:
            return self.process_tile_cache[process_tile.id]
        except KeyError:
            # Lock process for Tile or wait.
            with self.process_lock:
                process_event = self.current_processes.get(process_tile.id)
                if not process_event:
                    self.current_processes[process_tile.id] = threading.Event()
            # Wait and return.
            if process_event:  # pragma: no cover
                process_event.wait()
                return self.process_tile_cache[process_tile.id]
            else:
                try:
                    output = self.execute(process_tile)
                    self.process_tile_cache[process_tile.id] = output
                    if self.config.mode in ["continue", "overwrite"]:
                        self.write(process_tile, output)
                    return self.process_tile_cache[process_tile.id]
                finally:
                    with self.process_lock:
                        process_event = self.current_processes.get(process_tile.id)
                        del self.current_processes[process_tile.id]
                        process_event.set()

    def _extract(self, in_tile=None, in_data=None, out_tile=None):
        """Extract data from tile."""
        return self.config.output.extract_subset(
            input_data_tiles=[(in_tile, in_data)], out_tile=out_tile
        )

    def __enter__(self):
        """Enable context manager."""
        return self

    def __exit__(self, exc_type=None, exc_value=None, exc_traceback=None):
        """Cleanup on close."""
        # write/update STAC metadata
        if exc_type is None:
            self.write_stac()
        # run input drivers cleanup
        for ip in self.config.input.values():
            if ip is not None:
                logger.debug(f"running cleanup on {ip}...")
                ip.cleanup()
        # run output driver cleanup
        logger.debug(f"closing output driver {self.config.output}...")
        # HINT: probably cleaner to use the outputs __exit__ function and use a contextmanager interface
        self.config.output.close(
            exc_type=exc_type, exc_value=exc_value, exc_traceback=exc_traceback
        )
        # clean up internal cache
        if self.with_cache:
            self.process_tile_cache = None
            self.current_processes = None
            self.process_lock = None

    def __repr__(self):  # pragma: no cover
<<<<<<< HEAD
        return f"Mapchete <process_name={self.process_name}, mode={self.config.mode}>"
=======
        return f"Mapchete <process_name={self.config.process.name}>"
>>>>>>> d6b7b2ec


def _get_zoom_level(zoom, process):
    """Determine zoom levels."""
    return process.config.zoom_levels if zoom is None else validate_zooms(zoom)<|MERGE_RESOLUTION|>--- conflicted
+++ resolved
@@ -807,11 +807,7 @@
             self.process_lock = None
 
     def __repr__(self):  # pragma: no cover
-<<<<<<< HEAD
-        return f"Mapchete <process_name={self.process_name}, mode={self.config.mode}>"
-=======
         return f"Mapchete <process_name={self.config.process.name}>"
->>>>>>> d6b7b2ec
 
 
 def _get_zoom_level(zoom, process):
