import click
import click_spinner
import logging
from multiprocessing import cpu_count, get_all_start_methods
import os
from rasterio.enums import Resampling
import tilematrix
import tqdm

import mapchete
from mapchete.config import raw_conf, bounds_from_opts
from mapchete.formats import available_output_formats
from mapchete.index import zoom_index_gen
from mapchete.log import set_log_level, setup_logfile
from mapchete.validate import validate_bounds, validate_crs, validate_zooms


logger = logging.getLogger(__name__)


MULTIPROCESSING_START_METHODS = get_all_start_methods()
MULTIPROCESSING_START_METHOD_DEFAULT = (
    "fork" if "fork" in MULTIPROCESSING_START_METHODS else "spawn"
)


# click callbacks #
###################
def _validate_zoom(ctx, param, zoom):
    if zoom:
        try:
            zoom_levels = list(map(int, zoom.split(",")))
        except ValueError:
            raise click.BadParameter("zoom levels must be integer values")
        try:
            if len(zoom_levels) > 2:
                raise ValueError("zooms can be maximum two items")
            return validate_zooms(zoom_levels, expand=False)
        except Exception as e:
            raise click.BadParameter(e)


def _validate_bounds(ctx, param, bounds):
    return validate_bounds(bounds) if bounds else None


def _validate_crs(ctx, param, crs):
    return validate_crs(crs) if crs else None


def _validate_mapchete_files(ctx, param, mapchete_files):
    if len(mapchete_files) == 0:
        raise click.MissingParameter("at least one mapchete file required")
    return mapchete_files


def _set_debug_log_level(ctx, param, debug):
    if debug:
        set_log_level(logging.DEBUG)
    return debug


def _setup_logfile(ctx, param, logfile):
    if logfile:
        setup_logfile(logfile)
    return logfile


def _cb_key_val(ctx, param, value):

    """
    from: https://github.com/mapbox/rasterio/blob/69305c72b58b15a96330d371ad90ef31c209e981/rasterio/rio/options.py

    click callback to validate `--opt KEY1=VAL1 --opt KEY2=VAL2` and collect
    in a dictionary like the one below, which is what the CLI function receives.
    If no value or `None` is received then an empty dictionary is returned.
        {
            'KEY1': 'VAL1',
            'KEY2': 'VAL2'
        }
    Note: `==VAL` breaks this as `str.split('=', 1)` is used.
    """

    if not value:
        return {}
    else:
        out = {}
        for pair in value:
            if "=" not in pair:
                raise click.BadParameter(
                    "Invalid syntax for KEY=VAL arg: {}".format(pair)
                )
            else:
                k, v = pair.split("=", 1)
                # cast numbers
                for func in (int, float):
                    try:
                        v = func(v)
                    except Exception:
                        pass
                # cast bools and None
                if isinstance(v, str):
                    if v.lower() in ["true", "yes"]:
                        v = True
                    elif v.lower() in ["false", "no"]:
                        v = False
                    elif v.lower() in ["none", "null", "nil", "nada"]:
                        v = None
                out[k.lower()] = v
        return out


# click arguments #
###################
arg_mapchete_file = click.argument("mapchete_file", type=click.Path(exists=True))
arg_create_mapchete_file = click.argument("mapchete_file", type=click.Path())
arg_mapchete_files = click.argument(
    "mapchete_files",
    type=click.Path(exists=True),
    nargs=-1,
    callback=_validate_mapchete_files,
)
arg_process_file = click.argument("process_file", type=click.Path())
arg_out_format = click.argument(
    "out_format", type=click.Choice(available_output_formats())
)
arg_input_raster = click.argument("input_raster", type=click.Path(exists=True))
arg_out_dir = click.argument("output_dir", type=click.Path())
arg_input = click.argument("input_", metavar="INPUT", type=click.STRING)
arg_output = click.argument("output", type=click.STRING)
arg_src_tiledir = click.argument("src_tiledir", type=click.STRING)
arg_dst_tiledir = click.argument("dst_tiledir", type=click.STRING)
arg_tiledir = click.argument("tiledir", type=click.STRING)


# click options #
#################
opt_out_path = click.option(
    "--out-path",
    "-op",
    type=click.Path(),
    default=os.path.join(os.getcwd(), "output"),
    help="Process output path.",
)
opt_idx_out_dir = click.option(
    "--idx-out-dir", "-od", type=click.Path(), help="Index output directory."
)
opt_input_file = click.option(
    "--input-file",
    "-i",
    type=click.Path(),
    help=(
        """Specify an input file via command line (in mapchete file, """
        """set 'input_file' parameter to 'from_command_line')."""
    ),
)
opt_zoom = click.option(
    "--zoom",
    "-z",
    callback=_validate_zoom,
    help="Single zoom level or min and max separated by ','.",
)
opt_bounds = click.option(
    "--bounds",
    "-b",
    type=click.FLOAT,
    nargs=4,
    callback=_validate_bounds,
    help="Left, bottom, right, top bounds in tile pyramid CRS.",
)
opt_bounds_crs = click.option(
    "--bounds-crs",
    callback=_validate_crs,
    help="CRS of --bounds. (default: process CRS)",
)
opt_area = click.option(
    "--area",
    "-a",
    type=click.STRING,
    help="Process area as either WKT string or path to vector file.",
)
opt_area_crs = click.option(
    "--area-crs",
    callback=_validate_crs,
    help="CRS of --area (does not override CRS of vector file). (default: process CRS)",
)
opt_point = click.option(
    "--point",
    "-p",
    type=click.FLOAT,
    nargs=2,
    help="Process tiles over single point location.",
)
opt_point_crs = click.option(
    "--point-crs", callback=_validate_crs, help="CRS of --point. (default: process CRS)"
)
opt_wkt_geometry = click.option(
    "--wkt-geometry",
    "-g",
    type=click.STRING,
    help="Take boundaries from WKT geometry in tile pyramid CRS.",
)
opt_tile = click.option(
    "--tile", "-t", type=click.INT, nargs=3, help="Zoom, row, column of single tile."
)
opt_overwrite = click.option(
    "--overwrite", "-o", is_flag=True, help="Overwrite if tile(s) already exist(s)."
)
opt_multi = click.option(
    "--multi",
    "-m",
    type=click.INT,
    help="Number of concurrent processes.",
)
opt_force = click.option(
    "--force", "-f", is_flag=True, help="Overwrite if files already exist."
)
opt_logfile = click.option(
    "--logfile",
    "-l",
    type=click.Path(),
    callback=_setup_logfile,
    help="Write debug log infos into file.",
)
opt_verbose = click.option(
    "--verbose", "-v", is_flag=True, help="Print info for each process tile."
)
opt_no_pbar = click.option("--no-pbar", is_flag=True, help="Deactivate progress bar.")
opt_debug = click.option(
    "--debug",
    "-d",
    is_flag=True,
    callback=_set_debug_log_level,
    help="Deactivate progress bar and print debug log output.",
)
opt_max_chunksize = click.option(
    "--max-chunksize",
    "-c",
    type=click.INT,
    default=1,
    help="Maximum number of process tiles to be queued for each  worker. (default: 1)",
)
opt_multiprocessing_start_method = click.option(
    "--multiprocessing-start-method",
    type=click.Choice(MULTIPROCESSING_START_METHODS),
    default=MULTIPROCESSING_START_METHOD_DEFAULT,
    help=(
        "Method used by multiprocessing module to start child workers. Availability of "
        f"methods depends on OS (default: {MULTIPROCESSING_START_METHOD_DEFAULT})"
    ),
)
opt_input_formats = click.option(
    "--input-formats", "-i", is_flag=True, help="Show only input formats."
)
opt_output_formats = click.option(
    "--output-formats", "-o", is_flag=True, help="Show only output formats."
)
opt_geojson = click.option("--geojson", is_flag=True, help="Write GeoJSON index.")
opt_gpkg = click.option("--gpkg", is_flag=True, help="Write GeoPackage index.")
opt_shp = click.option("--shp", is_flag=True, help="Write Shapefile index.")
opt_vrt = click.option("--vrt", is_flag=True, help="Write VRT file.")
opt_txt = click.option(
    "--txt", is_flag=True, help="Write output tile paths to text file."
)
opt_fieldname = click.option(
    "--fieldname",
    type=click.STRING,
    default="location",
    help="Field to store tile paths in.",
)
opt_basepath = click.option(
    "--basepath",
    type=click.STRING,
    help="Use other base path than given process output path.",
)
opt_for_gdal = click.option(
    "--for-gdal",
    is_flag=True,
    help="Make remote paths readable by GDAL (not applied for txt output).",
)
opt_output_format = click.option(
    "--output-format",
    "-of",
    type=click.Choice(["GTiff", "PNG"]),
    default="GTiff",
    help="Output data format (GTiff or PNG).",
)
opt_pyramid_type = click.option(
    "--pyramid-type",
    "-pt",
    type=click.Choice(tilematrix._conf.PYRAMID_PARAMS.keys()),
    default="geodetic",
    help="Output pyramid type. (default: geodetic)",
)
opt_resampling_method = click.option(
    "--resampling-method",
    "-r",
    type=click.Choice([it.name for it in Resampling if it.value in range(8)]),
    default="nearest",
    help=("Resampling method used. (default: nearest)"),
)
opt_port = click.option(
    "--port",
    "-p",
    type=click.INT,
    default=5000,
    help="Port process is hosted on. (default: 5000)",
)
opt_internal_cache = click.option(
    "--internal-cache",
    "-c",
    type=click.INT,
    default=1024,
    help="Number of web tiles to be cached in RAM. (default: 1024)",
)
opt_readonly = click.option(
    "--readonly", "-ro", is_flag=True, help="Just read process output without writing."
)
opt_memory = click.option(
    "--memory",
    "-mo",
    is_flag=True,
    help="Always get output from freshly processed output.",
)
opt_http_username = click.option(
    "--username", "-u", type=click.STRING, help="Username for HTTP Auth."
)
opt_http_password = click.option(
    "--password", "-p", type=click.STRING, help="Password for HTTP Auth."
)
opt_force = click.option("-f", "--force", is_flag=True, help="Don't ask, just do.")
opt_src_fs_opts = click.option(
    "--src-fs-opts",
    metavar="NAME=VALUE",
    multiple=True,
    callback=_cb_key_val,
    help="Configuration options for source fsspec filesystem.",
)
opt_dst_fs_opts = click.option(
    "--dst-fs-opts",
    metavar="NAME=VALUE",
    multiple=True,
    callback=_cb_key_val,
    help="Configuration options for destination fsspec filesystem.",
)
opt_fs_opts = click.option(
    "--fs-opts",
    metavar="NAME=VALUE",
    multiple=True,
    callback=_cb_key_val,
    help="Configuration options for destination fsspec filesystem.",
)
opt_dask_scheduler = click.option(
    "--dask-scheduler", type=click.STRING, help="Address for dask scheduler."
<<<<<<< HEAD
)
=======
)


# convenience processing functions #
####################################
def _process_single_tile(
    debug=None,
    raw_conf_process_pyramid=None,
    mapchete_config=None,
    tile=None,
    mode=None,
    input_file=None,
    verbose_dst=None,
    vrt=None,
    idx_out_dir=None,
    no_pbar=None,
):
    with click_spinner.spinner(disable=debug) as spinner:
        with mapchete.Timer() as t:
            tile = raw_conf_process_pyramid(raw_conf(mapchete_config)).tile(*tile)
            with mapchete.open(
                mapchete_config,
                mode=mode,
                bounds=tile.bounds,
                zoom=tile.zoom,
                single_input_file=input_file,
            ) as mp:
                spinner.stop()
                tqdm.tqdm.write("processing 1 tile", file=verbose_dst)

                # run process on tile
                for result in mp.batch_processor(tile=tile):
                    write_verbose_msg(result, dst=verbose_dst)

            tqdm.tqdm.write(
                (
                    "processing %s finished in %s" % (mapchete_config, t)
                    if isinstance(mapchete_config, str)
                    else "processing finished in %s" % t
                ),
                file=verbose_dst,
            )

            # write VRT index
            if vrt:
                with mapchete.Timer() as t_vrt:
                    tqdm.tqdm.write("creating VRT", file=verbose_dst)
                    for tile in tqdm.tqdm(
                        zoom_index_gen(
                            mp=mp,
                            zoom=tile.zoom,
                            out_dir=idx_out_dir or mp.config.output.path,
                            vrt=vrt,
                        ),
                        total=mp.count_tiles(tile.zoom, tile.zoom),
                        unit="tile",
                        disable=debug or no_pbar,
                    ):
                        logger.debug("%s indexed", tile)

                    tqdm.tqdm.write(
                        (
                            "VRT(s) for %s created in %s" % (mapchete_config, t_vrt)
                            if isinstance(mapchete_config, str)
                            else "VRT(s) created in %s" % t_vrt
                        ),
                        file=verbose_dst,
                    )


def _process_area(
    debug=None,
    mapchete_config=None,
    mode=None,
    zoom=None,
    wkt_geometry=None,
    point=None,
    point_crs=None,
    bounds=None,
    bounds_crs=None,
    area=None,
    area_crs=None,
    input_file=None,
    dask_scheduler=None,
    multi=None,
    verbose_dst=None,
    max_chunksize=None,
    multiprocessing_start_method=None,
    no_pbar=None,
    vrt=None,
    idx_out_dir=None,
):
    multi = multi or cpu_count()
    with click_spinner.spinner(disable=debug) as spinner:
        with mapchete.Timer() as t:
            with mapchete.open(
                mapchete_config,
                mode=mode,
                zoom=zoom,
                bounds=bounds_from_opts(
                    wkt_geometry=wkt_geometry,
                    point=point,
                    point_crs=point_crs,
                    bounds=bounds,
                    bounds_crs=bounds_crs,
                    raw_conf=raw_conf(mapchete_config),
                ),
                area=area,
                area_crs=area_crs,
                single_input_file=input_file,
            ) as mp:
                spinner.stop()
                tiles_count = mp.count_tiles(
                    min(mp.config.init_zoom_levels), max(mp.config.init_zoom_levels)
                )

                tqdm.tqdm.write(
                    "processing %s tile(s) on %s worker(s)" % (tiles_count, multi),
                    file=verbose_dst,
                )

                # run process on tiles
                for process_info in tqdm.tqdm(
                    mp.batch_processor(
                        dask_scheduler=dask_scheduler,
                        multi=multi,
                        zoom=zoom,
                        max_chunksize=max_chunksize,
                        multiprocessing_start_method=multiprocessing_start_method,
                    ),
                    total=tiles_count,
                    unit="tile",
                    disable=debug or no_pbar,
                ):
                    write_verbose_msg(process_info, dst=verbose_dst)

            tqdm.tqdm.write(
                (
                    "processing %s finished in %s" % (mapchete_config, t)
                    if isinstance(mapchete_config, str)
                    else "processing finished in %s" % t
                ),
                file=verbose_dst,
            )

            # write VRT index
            if vrt:
                with mapchete.Timer() as t_vrt:
                    tqdm.tqdm.write("creating VRT(s)", file=verbose_dst)
                    for tile in tqdm.tqdm(
                        zoom_index_gen(
                            mp=mp,
                            zoom=mp.config.init_zoom_levels,
                            out_dir=idx_out_dir or mp.config.output.path,
                            vrt=vrt,
                        ),
                        total=mp.count_tiles(
                            min(mp.config.init_zoom_levels),
                            max(mp.config.init_zoom_levels),
                        ),
                        unit="tile",
                        disable=debug or no_pbar,
                    ):
                        logger.debug("%s indexed", tile)

                    tqdm.tqdm.write(
                        (
                            "VRT(s) for %s created in %s" % (mapchete_config, t_vrt)
                            if isinstance(mapchete_config, str)
                            else "VRT(s) created in %s" % t_vrt
                        ),
                        file=verbose_dst,
                    )
>>>>>>> 30f3bc79
<|MERGE_RESOLUTION|>--- conflicted
+++ resolved
@@ -352,180 +352,7 @@
 )
 opt_dask_scheduler = click.option(
     "--dask-scheduler", type=click.STRING, help="Address for dask scheduler."
-<<<<<<< HEAD
-)
-=======
-)
-
-
-# convenience processing functions #
-####################################
-def _process_single_tile(
-    debug=None,
-    raw_conf_process_pyramid=None,
-    mapchete_config=None,
-    tile=None,
-    mode=None,
-    input_file=None,
-    verbose_dst=None,
-    vrt=None,
-    idx_out_dir=None,
-    no_pbar=None,
-):
-    with click_spinner.spinner(disable=debug) as spinner:
-        with mapchete.Timer() as t:
-            tile = raw_conf_process_pyramid(raw_conf(mapchete_config)).tile(*tile)
-            with mapchete.open(
-                mapchete_config,
-                mode=mode,
-                bounds=tile.bounds,
-                zoom=tile.zoom,
-                single_input_file=input_file,
-            ) as mp:
-                spinner.stop()
-                tqdm.tqdm.write("processing 1 tile", file=verbose_dst)
-
-                # run process on tile
-                for result in mp.batch_processor(tile=tile):
-                    write_verbose_msg(result, dst=verbose_dst)
-
-            tqdm.tqdm.write(
-                (
-                    "processing %s finished in %s" % (mapchete_config, t)
-                    if isinstance(mapchete_config, str)
-                    else "processing finished in %s" % t
-                ),
-                file=verbose_dst,
-            )
-
-            # write VRT index
-            if vrt:
-                with mapchete.Timer() as t_vrt:
-                    tqdm.tqdm.write("creating VRT", file=verbose_dst)
-                    for tile in tqdm.tqdm(
-                        zoom_index_gen(
-                            mp=mp,
-                            zoom=tile.zoom,
-                            out_dir=idx_out_dir or mp.config.output.path,
-                            vrt=vrt,
-                        ),
-                        total=mp.count_tiles(tile.zoom, tile.zoom),
-                        unit="tile",
-                        disable=debug or no_pbar,
-                    ):
-                        logger.debug("%s indexed", tile)
-
-                    tqdm.tqdm.write(
-                        (
-                            "VRT(s) for %s created in %s" % (mapchete_config, t_vrt)
-                            if isinstance(mapchete_config, str)
-                            else "VRT(s) created in %s" % t_vrt
-                        ),
-                        file=verbose_dst,
-                    )
-
-
-def _process_area(
-    debug=None,
-    mapchete_config=None,
-    mode=None,
-    zoom=None,
-    wkt_geometry=None,
-    point=None,
-    point_crs=None,
-    bounds=None,
-    bounds_crs=None,
-    area=None,
-    area_crs=None,
-    input_file=None,
-    dask_scheduler=None,
-    multi=None,
-    verbose_dst=None,
-    max_chunksize=None,
-    multiprocessing_start_method=None,
-    no_pbar=None,
-    vrt=None,
-    idx_out_dir=None,
-):
-    multi = multi or cpu_count()
-    with click_spinner.spinner(disable=debug) as spinner:
-        with mapchete.Timer() as t:
-            with mapchete.open(
-                mapchete_config,
-                mode=mode,
-                zoom=zoom,
-                bounds=bounds_from_opts(
-                    wkt_geometry=wkt_geometry,
-                    point=point,
-                    point_crs=point_crs,
-                    bounds=bounds,
-                    bounds_crs=bounds_crs,
-                    raw_conf=raw_conf(mapchete_config),
-                ),
-                area=area,
-                area_crs=area_crs,
-                single_input_file=input_file,
-            ) as mp:
-                spinner.stop()
-                tiles_count = mp.count_tiles(
-                    min(mp.config.init_zoom_levels), max(mp.config.init_zoom_levels)
-                )
-
-                tqdm.tqdm.write(
-                    "processing %s tile(s) on %s worker(s)" % (tiles_count, multi),
-                    file=verbose_dst,
-                )
-
-                # run process on tiles
-                for process_info in tqdm.tqdm(
-                    mp.batch_processor(
-                        dask_scheduler=dask_scheduler,
-                        multi=multi,
-                        zoom=zoom,
-                        max_chunksize=max_chunksize,
-                        multiprocessing_start_method=multiprocessing_start_method,
-                    ),
-                    total=tiles_count,
-                    unit="tile",
-                    disable=debug or no_pbar,
-                ):
-                    write_verbose_msg(process_info, dst=verbose_dst)
-
-            tqdm.tqdm.write(
-                (
-                    "processing %s finished in %s" % (mapchete_config, t)
-                    if isinstance(mapchete_config, str)
-                    else "processing finished in %s" % t
-                ),
-                file=verbose_dst,
-            )
-
-            # write VRT index
-            if vrt:
-                with mapchete.Timer() as t_vrt:
-                    tqdm.tqdm.write("creating VRT(s)", file=verbose_dst)
-                    for tile in tqdm.tqdm(
-                        zoom_index_gen(
-                            mp=mp,
-                            zoom=mp.config.init_zoom_levels,
-                            out_dir=idx_out_dir or mp.config.output.path,
-                            vrt=vrt,
-                        ),
-                        total=mp.count_tiles(
-                            min(mp.config.init_zoom_levels),
-                            max(mp.config.init_zoom_levels),
-                        ),
-                        unit="tile",
-                        disable=debug or no_pbar,
-                    ):
-                        logger.debug("%s indexed", tile)
-
-                    tqdm.tqdm.write(
-                        (
-                            "VRT(s) for %s created in %s" % (mapchete_config, t_vrt)
-                            if isinstance(mapchete_config, str)
-                            else "VRT(s) created in %s" % t_vrt
-                        ),
-                        file=verbose_dst,
-                    )
->>>>>>> 30f3bc79
+)
+opt_dask_scheduler = click.option(
+    "--dask-scheduler", type=click.STRING, help="Address for dask scheduler."
+)