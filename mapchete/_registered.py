--- conflicted
+++ resolved
@@ -4,11 +4,6 @@
     # <PY38 use backport
     import importlib_metadata as metadata
 
-<<<<<<< HEAD
-commands = metadata.entry_points().get("mapchete.cli.commands", ())
-DRIVER_MODULES = drivers = metadata.entry_points().get("mapchete.formats.drivers", ())
-processes = metadata.entry_points().get("mapchete.processes", ())
-=======
 entry_points = metadata.entry_points()
 if hasattr(entry_points, "select"):  # for Python 3.10 and higher
     commands = entry_points.select(group="mapchete.cli.commands")
@@ -17,5 +12,4 @@
 else:  # for Python 3.9 and lower
     commands = entry_points.get("mapchete.cli.commands", {})
     drivers = entry_points.get("mapchete.formats.drivers", {})
-    processes = entry_points.get("mapchete.processes", {})
->>>>>>> 12e942b2
+    processes = entry_points.get("mapchete.processes", {})