--- conflicted
+++ resolved
@@ -578,11 +578,11 @@
         )
 
 
-<<<<<<< HEAD
 def test_typed_raster_input(typed_raster_input):
     with mapchete.open(typed_raster_input.path) as mp:
         list(mp.execute(concurrency=None))
-=======
+
+
 @pytest.mark.skip(reason="just have this here for future reference")
 def test_input_union_special_case():
     inputs_bboxes = [
@@ -606,5 +606,4 @@
     # when intersected with a perfect square (the init_area), instead of adding the small gap to the output,
     # the small gap _is_ the output which obviously is wrong
     config_area_at_zoom = init_area.intersection(input_union)
-    assert config_area_at_zoom.area == pytest.approx(init_area.area)
->>>>>>> e079889a
+    assert config_area_at_zoom.area == pytest.approx(init_area.area)